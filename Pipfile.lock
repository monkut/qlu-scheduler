--- conflicted
+++ resolved
@@ -229,7 +229,6 @@
         },
         "pandas": {
             "hashes": [
-<<<<<<< HEAD
                 "sha256:062309c1b9ea12a50e8ce661145c6aab431b1e99530d3cd60640e255778bd43a",
                 "sha256:15c0e1e02e93116177d29ff83e8b1619c93ddc9c49083f237d4312337a61165d",
                 "sha256:1948ddde24197a0f7add2bdc4ca83bf2b1ef84a1bc8ccffd95eda17fd836ecb5",
@@ -272,28 +271,6 @@
                 "sha256:f00d1345d84d8c86a63e476bb4955e46458b304b9575dcf71102b5c705320015",
                 "sha256:f3a255b2c19987fbbe62a9dfd6cff7ff2aa9ccab3fc75218fd4b7530f01efa24",
                 "sha256:fffb8ae78d8af97f849404f21411c95062db1496aeb3e56f146f0355c9989319"
-=======
-                "sha256:11975fad9edbdb55f1a560d96f91830e83e29bed6ad5ebf506abda09818eaf60",
-                "sha256:12e13d127ca1b585dd6f6840d3fe3fa6e46c36a6afe2dbc5cb0b57032c902e31",
-                "sha256:1c87fcb201e1e06f66e23a61a5fea9eeebfe7204a66d99df24600e3f05168051",
-                "sha256:242e9900de758e137304ad4b5663c2eff0d798c2c3b891250bd0bd97144579da",
-                "sha256:26c903d0ae1542890cb9abadb4adcb18f356b14c2df46e4ff657ae640e3ac9e7",
-                "sha256:2e1e88f9d3e5f107b65b59cd29f141995597b035d17cc5537e58142038942e1a",
-                "sha256:31b7a48b344c14691a8e92765d4023f88902ba3e96e2e4d0364d3453cdfd50db",
-                "sha256:4fd07a932b4352f8a8973761ab4e84f965bf81cc750fb38e04f01088ab901cb8",
-                "sha256:5b24ca47acf69222e82530e89111dd9d14f9b970ab2cd3a1c2c78f0c4fbba4f4",
-                "sha256:647b3b916cc8f6aeba240c8171be3ab799c3c1b2ea179a3be0bd2712c4237553",
-                "sha256:66b060946046ca27c0e03e9bec9bba3e0b918bafff84c425ca2cc2e157ce121e",
-                "sha256:6efa9fa6e1434141df8872d0fa4226fc301b17aacf37429193f9d70b426ea28f",
-                "sha256:be4715c9d8367e51dbe6bc6d05e205b1ae234f0dc5465931014aa1c4af44c1ba",
-                "sha256:bea90da782d8e945fccfc958585210d23de374fa9294a9481ed2abcef637ebfc",
-                "sha256:d318d77ab96f66a59e792a481e2701fba879e1a453aefeebdb17444fe204d1ed",
-                "sha256:d785fc08d6f4207437e900ffead930a61e634c5e4f980ba6d3dc03c9581748c7",
-                "sha256:de9559287c4fe8da56e8c3878d2374abc19d1ba2b807bfa7553e912a8e5ba87c",
-                "sha256:f4f98b190bb918ac0bc0e3dd2ab74ff3573da9f43106f6dba6385406912ec00f",
-                "sha256:f71f1a7e2d03758f6e957896ed696254e2bc83110ddbc6942018f1a232dd9dad",
-                "sha256:fb944c8f0b0ab5c1f7846c686bc4cdf8cde7224655c12edcd59d5212cd57bec0"
->>>>>>> 02b7bfc1
             ],
             "index": "pypi",
             "markers": "python_version >= '3.9'",
@@ -301,7 +278,6 @@
         },
         "python-dateutil": {
             "hashes": [
-<<<<<<< HEAD
                 "sha256:37dd54208da7e1cd875388217d5e00ebd4179249f90fb72437e91a35459a0ad3",
                 "sha256:a8b2bc7bffae282281c8140a97d3aa9c14da0b136dfe83f850eea9a5f7470427"
             ],
@@ -330,35 +306,6 @@
             ],
             "markers": "python_version >= '2.7' and python_version not in '3.0, 3.1, 3.2, 3.3'",
             "version": "==1.17.0"
-=======
-                "sha256:0123cacc1627ae19ddf3c27a5de5bd67ee4586fbdd6440d9748f8abb483d3e86",
-                "sha256:961d03dc3453ebbc59dbdea9e4e11c5651520a876d0f4db161e8674aae935da9"
-            ],
-            "markers": "python_version >= '2.7' and python_version not in '3.0, 3.1, 3.2, 3.3'",
-            "version": "==2.8.2"
-        },
-        "pytz": {
-            "hashes": [
-                "sha256:335ab46900b1465e714b4fda4963d87363264eb662aab5e65da039c25f1f5b22"
-            ],
-            "version": "==2022.5"
-        },
-        "requests": {
-            "hashes": [
-                "sha256:68d7c56fd5a8999887728ef304a6d12edc7be74f1cfa47714fc8b414525c9a61",
-                "sha256:f22fa1e554c9ddfd16e6e41ac79759e17be9e492b3587efa038054674760e72d"
-            ],
-            "markers": "python_version >= '2.7' and python_version not in '3.0, 3.1, 3.2, 3.3, 3.4, 3.5'",
-            "version": "==2.27.1"
-        },
-        "six": {
-            "hashes": [
-                "sha256:1e61c37477a1626458e36f7b1d82aa5c9b094fa4802892072e49de9c60c4c926",
-                "sha256:8abb2f1d86890a2dfb989f9a77cfcfd3e47c2a354b01111771326f8aa26e0254"
-            ],
-            "markers": "python_version >= '2.7' and python_version not in '3.0, 3.1, 3.2, 3.3'",
-            "version": "==1.16.0"
->>>>>>> 02b7bfc1
         },
         "toposort": {
             "hashes": [
@@ -366,7 +313,6 @@
                 "sha256:cbdbc0d0bee4d2695ab2ceec97fe0679e9c10eab4b2a87a9372b929e70563a87"
             ],
             "index": "pypi",
-<<<<<<< HEAD
             "version": "==1.10"
         },
         "types-python-dateutil": {
@@ -392,42 +338,22 @@
             ],
             "markers": "python_version >= '3.9'",
             "version": "==2.4.0"
-=======
-            "version": "==1.5"
-        },
-        "urllib3": {
-            "hashes": [
-                "sha256:3fa96cf423e6987997fc326ae8df396db2a8b7c667747d47ddd8ecba91f4a74e",
-                "sha256:b930dd878d5a8afb066a637fbb35144fe7901e3b209d1cd4f524bd0e9deee997"
-            ],
-            "markers": "python_version >= '2.7' and python_version not in '3.0, 3.1, 3.2, 3.3, 3.4, 3.5' and python_version < '4'",
-            "version": "==1.26.12"
->>>>>>> 02b7bfc1
         }
     },
     "develop": {
         "astroid": {
             "hashes": [
-<<<<<<< HEAD
                 "sha256:622cc8e3048684aa42c820d9d218978021c3c3d174fb03a9f0d615921744f550",
                 "sha256:d05bfd0acba96a7bd43e222828b7d9bc1e138aaeb0649707908d3702a9831248"
             ],
             "markers": "python_full_version >= '3.9.0'",
             "version": "==3.3.9"
-=======
-                "sha256:9b3f17b0550f82e28a6776a4e5222441f48e523b0773df4bc505bb6b7c2093b7",
-                "sha256:c7e2e5773d87ccc00d01c273e439386f4d6d63cce61317a79ccce5880162f9fb"
-            ],
-            "markers": "python_version >= '3.5'",
-            "version": "==2.3.0"
->>>>>>> 02b7bfc1
         },
         "coverage": {
             "extras": [
                 "toml"
             ],
             "hashes": [
-<<<<<<< HEAD
                 "sha256:042e7841a26498fff7a37d6fda770d17519982f5b7d8bf5278d140b67b61095f",
                 "sha256:04bfec25a8ef1c5f41f5e7e5c842f6b615599ca8ba8391ec33a9290d9d2db3a3",
                 "sha256:0915742f4c82208ebf47a2b154a5334155ed9ef9fe6190674b8a46c2fb89cb05",
@@ -495,77 +421,19 @@
             "index": "pypi",
             "markers": "python_version >= '3.9'",
             "version": "==7.8.0"
-=======
-                "sha256:81b2c9071a49367a7f770170e5eec8cb66567cfbbc8c73d20ce5ca4a8d71cf11"
-            ],
-            "markers": "python_version >= '2.7' and python_version not in '3.0, 3.1, 3.2, 3.3'",
-            "version": "==1.4.1"
->>>>>>> 02b7bfc1
         },
         "dill": {
             "hashes": [
-<<<<<<< HEAD
                 "sha256:0633f1d2df477324f53a895b02c901fb961bdbf65a17122586ea7019292cbcf0",
                 "sha256:44f54bf6412c2c8464c14e8243eb163690a9800dbe2c367330883b19c7561049"
             ],
             "markers": "python_version >= '3.11'",
             "version": "==0.4.0"
-=======
-                "sha256:29adc2665447e5191d0e7c568fde78b21f9672d344281d0c6e1ab085429b22b6",
-                "sha256:86efa402f67bf2df34f51a335487cf46b1ec130d02b8d39fd248abfd30da551c"
-            ],
-            "markers": "python_version >= '3.5'",
-            "version": "==22.1.0"
->>>>>>> 02b7bfc1
         },
         "flake8": {
             "hashes": [
-<<<<<<< HEAD
                 "sha256:93b92ba5bdb60754a6da14fa3b93a9361fd00a59632ada61fd7b130436c40343",
                 "sha256:fa558ae3f6f7dbf2b4f22663e5343b6b6023620461f8d4ff2019ef4b5ee70426"
-=======
-                "sha256:03481e81d558d30d230bc12999e3edffe392d244349a90f4ef9b88425fac74ba",
-                "sha256:0b136648de27201056c1869a6c0d4e23f464750fd9a9ba9750b8336a244429ed",
-                "sha256:0bf8cbbd71adfff0ef1f3a1531e6402d13b7b01ac50a79c97ca15f030dba6306",
-                "sha256:104ab3934abaf5be871a583541e8829d6c19ce7bde2923b2751e0d3ca44db60a",
-                "sha256:10a46017fef60e16694a30627319f38a2b9b52e90182dddb6e37dcdab0f4bf95",
-                "sha256:15b111b6a0f46ee1a485414a52a7ad1d703bdf984e9ed3c288a4414d3871dcbd",
-                "sha256:198626739a79b09fa0a2f06e083ffd12eb55449b5f8bfdbeed1df4910b2ca640",
-                "sha256:1c383d2ef13ade2acc636556fd544dba6e14fa30755f26812f54300e401f98f2",
-                "sha256:23d341cdd4a0371820eb2b0bd6b88f5003a7438bbedb33688cd33b8eae59affd",
-                "sha256:28b2191e7283f4f3568962e373b47ef7f0392993bb6660d079c62bd50fe9d162",
-                "sha256:2a5b73210bad5279ddb558d9a2bfedc7f4bf6ad7f3c988641d83c40293deaec1",
-                "sha256:2eb564bbf7816a9d68dd3369a510be3327f1c618d2357fa6b1216994c2e3d508",
-                "sha256:337ded681dd2ef9ca04ef5d93cfc87e52e09db2594c296b4a0a3662cb1b41249",
-                "sha256:3a2184c6d797a125dca8367878d3b9a178b6fdd05fdc2d35d758c3006a1cd694",
-                "sha256:3c79a6f7b95751cdebcd9037e4d06f8d5a9b60e4ed0cd231342aa8ad7124882a",
-                "sha256:3d72c20bd105022d29b14a7d628462ebdc61de2f303322c0212a054352f3b287",
-                "sha256:3eb42bf89a6be7deb64116dd1cc4b08171734d721e7a7e57ad64cc4ef29ed2f1",
-                "sha256:4635a184d0bbe537aa185a34193898eee409332a8ccb27eea36f262566585000",
-                "sha256:56e448f051a201c5ebbaa86a5efd0ca90d327204d8b059ab25ad0f35fbfd79f1",
-                "sha256:5a13ea7911ff5e1796b6d5e4fbbf6952381a611209b736d48e675c2756f3f74e",
-                "sha256:69bf008a06b76619d3c3f3b1983f5145c75a305a0fea513aca094cae5c40a8f5",
-                "sha256:6bc583dc18d5979dc0f6cec26a8603129de0304d5ae1f17e57a12834e7235062",
-                "sha256:701cd6093d63e6b8ad7009d8a92425428bc4d6e7ab8d75efbb665c806c1d79ba",
-                "sha256:7608a3dd5d73cb06c531b8925e0ef8d3de31fed2544a7de6c63960a1e73ea4bc",
-                "sha256:76ecd006d1d8f739430ec50cc872889af1f9c1b6b8f48e29941814b09b0fd3cc",
-                "sha256:7aa36d2b844a3e4a4b356708d79fd2c260281a7390d678a10b91ca595ddc9e99",
-                "sha256:7d3f553904b0c5c016d1dad058a7554c7ac4c91a789fca496e7d8347ad040653",
-                "sha256:7e1fe19bd6dce69d9fd159d8e4a80a8f52101380d5d3a4d374b6d3eae0e5de9c",
-                "sha256:8c3cb8c35ec4d9506979b4cf90ee9918bc2e49f84189d9bf5c36c0c1119c6558",
-                "sha256:9d6dd10d49e01571bf6e147d3b505141ffc093a06756c60b053a859cb2128b1f",
-                "sha256:9e112fcbe0148a6fa4f0a02e8d58e94470fc6cb82a5481618fea901699bf34c4",
-                "sha256:ac4fef68da01116a5c117eba4dd46f2e06847a497de5ed1d64bb99a5fda1ef91",
-                "sha256:b8815995e050764c8610dbc82641807d196927c3dbed207f0a079833ffcf588d",
-                "sha256:be6cfcd8053d13f5f5eeb284aa8a814220c3da1b0078fa859011c7fffd86dab9",
-                "sha256:c1bb572fab8208c400adaf06a8133ac0712179a334c09224fb11393e920abcdd",
-                "sha256:de4418dadaa1c01d497e539210cb6baa015965526ff5afc078c57ca69160108d",
-                "sha256:e05cb4d9aad6233d67e0541caa7e511fa4047ed7750ec2510d466e806e0255d6",
-                "sha256:e4d96c07229f58cb686120f168276e434660e4358cc9cf3b0464210b04913e77",
-                "sha256:f05a636b4564104120111800021a92e43397bc12a5c72fed7036be8556e0029e",
-                "sha256:f3f501f345f24383c0000395b26b726e46758b71393267aeae0bd36f8b3ade80",
-                "sha256:f8a923a85cb099422ad5a2e345fe877bbc89a8a8b23235824a93488150e45f6e"
->>>>>>> 02b7bfc1
             ],
             "index": "pypi",
             "markers": "python_version >= '3.9'",
@@ -589,62 +457,11 @@
         },
         "isort": {
             "hashes": [
-<<<<<<< HEAD
                 "sha256:1cb5df28dfbc742e490c5e41bad6da41b805b0a8be7bc93cd0fb2a8a890ac450",
                 "sha256:2dc5d7f65c9678d94c88dfc29161a320eec67328bc97aad576874cb4be1e9615"
             ],
             "markers": "python_full_version >= '3.9.0'",
             "version": "==6.0.1"
-=======
-                "sha256:6f62d78e2f89b4500b080fe3a81690850cd254227f27f75c3a0c491a1f351ba7",
-                "sha256:e8443a5e7a020e9d7f97f1d7d9cd17c88bcb3bc7e218bf9cf5095fe550be2951"
-            ],
-            "markers": "python_version < '4' and python_full_version >= '3.6.1'",
-            "version": "==5.10.1"
-        },
-        "lazy-object-proxy": {
-            "hashes": [
-                "sha256:043651b6cb706eee4f91854da4a089816a6606c1428fd391573ef8cb642ae4f7",
-                "sha256:07fa44286cda977bd4803b656ffc1c9b7e3bc7dff7d34263446aec8f8c96f88a",
-                "sha256:12f3bb77efe1367b2515f8cb4790a11cffae889148ad33adad07b9b55e0ab22c",
-                "sha256:2052837718516a94940867e16b1bb10edb069ab475c3ad84fd1e1a6dd2c0fcfc",
-                "sha256:2130db8ed69a48a3440103d4a520b89d8a9405f1b06e2cc81640509e8bf6548f",
-                "sha256:39b0e26725c5023757fc1ab2a89ef9d7ab23b84f9251e28f9cc114d5b59c1b09",
-                "sha256:46ff647e76f106bb444b4533bb4153c7370cdf52efc62ccfc1a28bdb3cc95442",
-                "sha256:4dca6244e4121c74cc20542c2ca39e5c4a5027c81d112bfb893cf0790f96f57e",
-                "sha256:553b0f0d8dbf21890dd66edd771f9b1b5f51bd912fa5f26de4449bfc5af5e029",
-                "sha256:677ea950bef409b47e51e733283544ac3d660b709cfce7b187f5ace137960d61",
-                "sha256:6a24357267aa976abab660b1d47a34aaf07259a0c3859a34e536f1ee6e76b5bb",
-                "sha256:6a6e94c7b02641d1311228a102607ecd576f70734dc3d5e22610111aeacba8a0",
-                "sha256:6aff3fe5de0831867092e017cf67e2750c6a1c7d88d84d2481bd84a2e019ec35",
-                "sha256:6ecbb350991d6434e1388bee761ece3260e5228952b1f0c46ffc800eb313ff42",
-                "sha256:7096a5e0c1115ec82641afbdd70451a144558ea5cf564a896294e346eb611be1",
-                "sha256:70ed0c2b380eb6248abdef3cd425fc52f0abd92d2b07ce26359fcbc399f636ad",
-                "sha256:8561da8b3dd22d696244d6d0d5330618c993a215070f473b699e00cf1f3f6443",
-                "sha256:85b232e791f2229a4f55840ed54706110c80c0a210d076eee093f2b2e33e1bfd",
-                "sha256:898322f8d078f2654d275124a8dd19b079080ae977033b713f677afcfc88e2b9",
-                "sha256:8f3953eb575b45480db6568306893f0bd9d8dfeeebd46812aa09ca9579595148",
-                "sha256:91ba172fc5b03978764d1df5144b4ba4ab13290d7bab7a50f12d8117f8630c38",
-                "sha256:9d166602b525bf54ac994cf833c385bfcc341b364e3ee71e3bf5a1336e677b55",
-                "sha256:a57d51ed2997e97f3b8e3500c984db50a554bb5db56c50b5dab1b41339b37e36",
-                "sha256:b9e89b87c707dd769c4ea91f7a31538888aad05c116a59820f28d59b3ebfe25a",
-                "sha256:bb8c5fd1684d60a9902c60ebe276da1f2281a318ca16c1d0a96db28f62e9166b",
-                "sha256:c19814163728941bb871240d45c4c30d33b8a2e85972c44d4e63dd7107faba44",
-                "sha256:c4ce15276a1a14549d7e81c243b887293904ad2d94ad767f42df91e75fd7b5b6",
-                "sha256:c7a683c37a8a24f6428c28c561c80d5f4fd316ddcf0c7cab999b15ab3f5c5c69",
-                "sha256:d609c75b986def706743cdebe5e47553f4a5a1da9c5ff66d76013ef396b5a8a4",
-                "sha256:d66906d5785da8e0be7360912e99c9188b70f52c422f9fc18223347235691a84",
-                "sha256:dd7ed7429dbb6c494aa9bc4e09d94b778a3579be699f9d67da7e6804c422d3de",
-                "sha256:df2631f9d67259dc9620d831384ed7732a198eb434eadf69aea95ad18c587a28",
-                "sha256:e368b7f7eac182a59ff1f81d5f3802161932a41dc1b1cc45c1f757dc876b5d2c",
-                "sha256:e40f2013d96d30217a51eeb1db28c9ac41e9d0ee915ef9d00da639c5b63f01a1",
-                "sha256:f769457a639403073968d118bc70110e7dce294688009f5c24ab78800ae56dc8",
-                "sha256:fccdf7c2c5821a8cbd0a9440a456f5050492f2270bd54e94360cac663398739b",
-                "sha256:fd45683c3caddf83abbb1249b653a266e7069a09f486daa8863fb0e7496a9fdb"
-            ],
-            "markers": "python_version >= '3.6'",
-            "version": "==1.7.1"
->>>>>>> 02b7bfc1
         },
         "mccabe": {
             "hashes": [
@@ -656,7 +473,6 @@
         },
         "mypy": {
             "hashes": [
-<<<<<<< HEAD
                 "sha256:1124a18bc11a6a62887e3e137f37f53fbae476dc36c185d549d4f837a2a6a14e",
                 "sha256:171a9ca9a40cd1843abeca0e405bc1940cd9b305eaeea2dda769ba096932bb22",
                 "sha256:1905f494bfd7d85a23a88c5d97840888a7bd516545fc5aaedff0267e0bb54e2f",
@@ -693,13 +509,6 @@
             "index": "pypi",
             "markers": "python_version >= '3.9'",
             "version": "==1.15.0"
-=======
-                "sha256:1bc4f91ee5b1b31ac7ceacc17c09befe6a40a503907baf9c839c229b5095cfd2",
-                "sha256:c09443cd3d5438b8dafccd867a6bc1cb0894389e90cb53d227456b0b0bccb750"
-            ],
-            "markers": "python_version >= '3.5'",
-            "version": "==8.14.0"
->>>>>>> 02b7bfc1
         },
         "mypy-extensions": {
             "hashes": [
@@ -719,35 +528,19 @@
         },
         "platformdirs": {
             "hashes": [
-<<<<<<< HEAD
                 "sha256:a03875334331946f13c549dbd8f4bac7a13a50a895a0eb1e8c6a8ace80d40a94",
                 "sha256:eb437d586b6a0986388f0d6f74aa0cde27b48d0e3d66843640bfb6bdcdb6e351"
             ],
             "markers": "python_version >= '3.9'",
             "version": "==4.3.7"
-=======
-                "sha256:4224373bacce55f955a878bf9cfa763c1e360858e330072059e10bad68531159",
-                "sha256:74134bbf457f031a36d68416e1509f34bd5ccc019f0bcc952c7b909d06b37bd3"
-            ],
-            "markers": "python_version >= '3.6'",
-            "version": "==1.0.0"
->>>>>>> 02b7bfc1
         },
         "pluggy": {
             "hashes": [
-<<<<<<< HEAD
                 "sha256:2cffa88e94fdc978c4c574f15f9e59b7f4201d439195c3715ca9e2486f1d0cf1",
                 "sha256:44e1ad92c8ca002de6377e165f3e0f1be63266ab4d554740532335b9d75ea669"
             ],
             "markers": "python_version >= '3.8'",
             "version": "==1.5.0"
-=======
-                "sha256:21b81bda15b66ef5e1a777a21c4dcd9c20ad3efd0b3f817e7a809035269e1bd3",
-                "sha256:3b80836aa6d1feeaa108e046da6423ab8f6ceda6468545ae8d02d9d58d18818a"
-            ],
-            "index": "pypi",
-            "version": "==1.10.0"
->>>>>>> 02b7bfc1
         },
         "pycodestyle": {
             "hashes": [
@@ -801,166 +594,28 @@
             "markers": "python_version >= '3.9'",
             "version": "==6.1.1"
         },
-<<<<<<< HEAD
         "snowballstemmer": {
             "hashes": [
                 "sha256:09b16deb8547d3412ad7b590689584cd0fe25ec8db3be37788be3810cbf19cb1",
                 "sha256:c8e1716e83cc398ae16824e5572ae04e0d9fc2c6b985fb0f900f5f0c96ecba1a"
             ],
             "version": "==2.2.0"
-=======
-        "setuptools": {
-            "hashes": [
-                "sha256:22c7348c6d2976a52632c67f7ab0cdf40147db7789f9aed18734643fe9cf3373",
-                "sha256:4ce92f1e1f8f01233ee9952c04f6b81d1e02939d6e1b488428154974a4d0783e"
-            ],
-            "markers": "python_version >= '3.6'",
-            "version": "==59.6.0"
-        },
-        "six": {
-            "hashes": [
-                "sha256:1e61c37477a1626458e36f7b1d82aa5c9b094fa4802892072e49de9c60c4c926",
-                "sha256:8abb2f1d86890a2dfb989f9a77cfcfd3e47c2a354b01111771326f8aa26e0254"
-            ],
-            "markers": "python_version >= '2.7' and python_version not in '3.0, 3.1, 3.2, 3.3'",
-            "version": "==1.16.0"
->>>>>>> 02b7bfc1
         },
         "tomlkit": {
             "hashes": [
-<<<<<<< HEAD
                 "sha256:7a974427f6e119197f670fbbbeae7bef749a6c14e793db934baefc1b5f03efde",
                 "sha256:fff5fe59a87295b278abd31bec92c15d9bc4a06885ab12bcea52c71119392e79"
             ],
             "markers": "python_version >= '3.8'",
             "version": "==0.13.2"
-=======
-                "sha256:09b16deb8547d3412ad7b590689584cd0fe25ec8db3be37788be3810cbf19cb1",
-                "sha256:c8e1716e83cc398ae16824e5572ae04e0d9fc2c6b985fb0f900f5f0c96ecba1a"
-            ],
-            "version": "==2.2.0"
-        },
-        "typed-ast": {
-            "hashes": [
-                "sha256:0cf0c406af2a6472a02254fe1ced40cb81a7c1215b7ceba88a3bb9c3a864f851",
-                "sha256:1b784cd3c6778cd7b99afb41ddcaa1eb5b35a399210db7fcf24ed082670e0070",
-                "sha256:2d7a322c1df6cccff2381c0475c1ebf82d3e9a331e48ed4ea89bbc72a8dedca6",
-                "sha256:4304399ff89452871348f6fb7a7112454cd508fbe3eb49b5ed711cce9b99fe9e",
-                "sha256:4658aebc30c0af80e63b579e917c04b592bdf10ef40da381b2fd179075b5d1b6",
-                "sha256:471a7f12e55ad22f7a4bb2c3e62e39e3ab78008b24c61c48c9042e63b7359bb9",
-                "sha256:57cb23412dac214383c6b6f0f7b0aec2d0c001a936af20f0b53542bbe4ba08a7",
-                "sha256:5eb14e6b3aa5ff5d7e964b978a718227b5576b3965f1dd71dd055f71054233a5",
-                "sha256:8219b6147af4d609096b6db2c797281e19fd3f7232ef35932bc74a812ff417a0",
-                "sha256:8a7e9635cf0aaca04b2a4d4b3501c0dbc5c49a140b2e55b00e218d41ed2a69c8",
-                "sha256:935157ada4aa115d61c59e759e43c5862b04d19ffe6fe5c9d735716587535cb7",
-                "sha256:9525f4cbe3eb7b9e19a87c765ca9bbc1147ce18f75059e15138eb7fc59ce02e3",
-                "sha256:99c140583eef6b50f3de4af44718a4fc63108671b29c468b5ff83ed383facf6d",
-                "sha256:9e358ce6d4c43a90c15b99b76261adc852998680628c780f26fd64bc21adb9fa",
-                "sha256:aaf63a024b54d2788cff3400de79009ee8a23594b581d4f33d90b7c67f8c05bd",
-                "sha256:c3313b3fa1b6b722866eda370c14fd8f4962b6bcd1f6d43f42d6818a8b29d998",
-                "sha256:c9342947e5f3480473d836754d69965a12ac2237d99ae85d1e3fdd1c1722669f",
-                "sha256:cb1c7e5b3195103f5a784db7969fc55463cfae9b354e3b97cc219d32293d5e65",
-                "sha256:d2d2cce74165cae2663167c921e331fb0eecfff2e93254dfdb16beb99716e519",
-                "sha256:d6fc3b9fbf67d556223aa5493501022e1d585b9a1892fa87ba1257627763c461",
-                "sha256:fa4eafaa57074958f065c2a6222d8f11162739f8c9db125472a1f04794a0b91d"
-            ],
-            "markers": "python_version < '3.7' and implementation_name == 'cpython'",
-            "version": "==1.1.2"
         },
         "typing-extensions": {
             "hashes": [
-                "sha256:1a9462dcc3347a79b1f1c0271fbe79e844580bb598bafa1ed208b94da3cdcd42",
-                "sha256:21c85e0fe4b9a155d0799430b0ad741cdce7e359660ccbd8b530613e8df88ce2"
-            ],
-            "markers": "python_version < '3.8'",
-            "version": "==4.1.1"
->>>>>>> 02b7bfc1
-        },
-        "typing-extensions": {
-            "hashes": [
-<<<<<<< HEAD
                 "sha256:a439e7c04b49fec3e5d3e2beaa21755cadbbdc391694e28ccdd36ca4a1408f8c",
                 "sha256:e6c81219bd689f51865d9e372991c540bda33a0379d5573cddb9a3a23f7caaef"
             ],
             "markers": "python_version >= '3.8'",
             "version": "==4.13.2"
-=======
-                "sha256:00b6d4ea20a906c0ca56d84f93065b398ab74b927a7a3dbd470f6fc503f95dc3",
-                "sha256:01c205616a89d09827986bc4e859bcabd64f5a0662a7fe95e0d359424e0e071b",
-                "sha256:02b41b633c6261feff8ddd8d11c711df6842aba629fdd3da10249a53211a72c4",
-                "sha256:07f7a7d0f388028b2df1d916e94bbb40624c59b48ecc6cbc232546706fac74c2",
-                "sha256:11871514607b15cfeb87c547a49bca19fde402f32e2b1c24a632506c0a756656",
-                "sha256:1b376b3f4896e7930f1f772ac4b064ac12598d1c38d04907e696cc4d794b43d3",
-                "sha256:21ac0156c4b089b330b7666db40feee30a5d52634cc4560e1905d6529a3897ff",
-                "sha256:257fd78c513e0fb5cdbe058c27a0624c9884e735bbd131935fd49e9fe719d310",
-                "sha256:2b39d38039a1fdad98c87279b48bc5dce2c0ca0d73483b12cb72aa9609278e8a",
-                "sha256:2cf71233a0ed05ccdabe209c606fe0bac7379fdcf687f39b944420d2a09fdb57",
-                "sha256:2fe803deacd09a233e4762a1adcea5db5d31e6be577a43352936179d14d90069",
-                "sha256:3232822c7d98d23895ccc443bbdf57c7412c5a65996c30442ebe6ed3df335383",
-                "sha256:34aa51c45f28ba7f12accd624225e2b1e5a3a45206aa191f6f9aac931d9d56fe",
-                "sha256:36f582d0c6bc99d5f39cd3ac2a9062e57f3cf606ade29a0a0d6b323462f4dd87",
-                "sha256:380a85cf89e0e69b7cfbe2ea9f765f004ff419f34194018a6827ac0e3edfed4d",
-                "sha256:40e7bc81c9e2b2734ea4bc1aceb8a8f0ceaac7c5299bc5d69e37c44d9081d43b",
-                "sha256:43ca3bbbe97af00f49efb06e352eae40434ca9d915906f77def219b88e85d907",
-                "sha256:4fcc4649dc762cddacd193e6b55bc02edca674067f5f98166d7713b193932b7f",
-                "sha256:5a0f54ce2c092aaf439813735584b9537cad479575a09892b8352fea5e988dc0",
-                "sha256:5a9a0d155deafd9448baff28c08e150d9b24ff010e899311ddd63c45c2445e28",
-                "sha256:5b02d65b9ccf0ef6c34cba6cf5bf2aab1bb2f49c6090bafeecc9cd81ad4ea1c1",
-                "sha256:60db23fa423575eeb65ea430cee741acb7c26a1365d103f7b0f6ec412b893853",
-                "sha256:642c2e7a804fcf18c222e1060df25fc210b9c58db7c91416fb055897fc27e8cc",
-                "sha256:6a9a25751acb379b466ff6be78a315e2b439d4c94c1e99cb7266d40a537995d3",
-                "sha256:6b1a564e6cb69922c7fe3a678b9f9a3c54e72b469875aa8018f18b4d1dd1adf3",
-                "sha256:6d323e1554b3d22cfc03cd3243b5bb815a51f5249fdcbb86fda4bf62bab9e164",
-                "sha256:6e743de5e9c3d1b7185870f480587b75b1cb604832e380d64f9504a0535912d1",
-                "sha256:709fe01086a55cf79d20f741f39325018f4df051ef39fe921b1ebe780a66184c",
-                "sha256:7b7c050ae976e286906dd3f26009e117eb000fb2cf3533398c5ad9ccc86867b1",
-                "sha256:7d2872609603cb35ca513d7404a94d6d608fc13211563571117046c9d2bcc3d7",
-                "sha256:7ef58fb89674095bfc57c4069e95d7a31cfdc0939e2a579882ac7d55aadfd2a1",
-                "sha256:80bb5c256f1415f747011dc3604b59bc1f91c6e7150bd7db03b19170ee06b320",
-                "sha256:81b19725065dcb43df02b37e03278c011a09e49757287dca60c5aecdd5a0b8ed",
-                "sha256:833b58d5d0b7e5b9832869f039203389ac7cbf01765639c7309fd50ef619e0b1",
-                "sha256:88bd7b6bd70a5b6803c1abf6bca012f7ed963e58c68d76ee20b9d751c74a3248",
-                "sha256:8ad85f7f4e20964db4daadcab70b47ab05c7c1cf2a7c1e51087bfaa83831854c",
-                "sha256:8c0ce1e99116d5ab21355d8ebe53d9460366704ea38ae4d9f6933188f327b456",
-                "sha256:8d649d616e5c6a678b26d15ece345354f7c2286acd6db868e65fcc5ff7c24a77",
-                "sha256:903500616422a40a98a5a3c4ff4ed9d0066f3b4c951fa286018ecdf0750194ef",
-                "sha256:9736af4641846491aedb3c3f56b9bc5568d92b0692303b5a305301a95dfd38b1",
-                "sha256:988635d122aaf2bdcef9e795435662bcd65b02f4f4c1ae37fbee7401c440b3a7",
-                "sha256:9cca3c2cdadb362116235fdbd411735de4328c61425b0aa9f872fd76d02c4e86",
-                "sha256:9e0fd32e0148dd5dea6af5fee42beb949098564cc23211a88d799e434255a1f4",
-                "sha256:9f3e6f9e05148ff90002b884fbc2a86bd303ae847e472f44ecc06c2cd2fcdb2d",
-                "sha256:a85d2b46be66a71bedde836d9e41859879cc54a2a04fad1191eb50c2066f6e9d",
-                "sha256:a9a52172be0b5aae932bef82a79ec0a0ce87288c7d132946d645eba03f0ad8a8",
-                "sha256:aa31fdcc33fef9eb2552cbcbfee7773d5a6792c137b359e82879c101e98584c5",
-                "sha256:b014c23646a467558be7da3d6b9fa409b2c567d2110599b7cf9a0c5992b3b471",
-                "sha256:b21bb4c09ffabfa0e85e3a6b623e19b80e7acd709b9f91452b8297ace2a8ab00",
-                "sha256:b5901a312f4d14c59918c221323068fad0540e34324925c8475263841dbdfe68",
-                "sha256:b9b7a708dd92306328117d8c4b62e2194d00c365f18eff11a9b53c6f923b01e3",
-                "sha256:d1967f46ea8f2db647c786e78d8cc7e4313dbd1b0aca360592d8027b8508e24d",
-                "sha256:d52a25136894c63de15a35bc0bdc5adb4b0e173b9c0d07a2be9d3ca64a332735",
-                "sha256:d77c85fedff92cf788face9bfa3ebaa364448ebb1d765302e9af11bf449ca36d",
-                "sha256:d79d7d5dc8a32b7093e81e97dad755127ff77bcc899e845f41bf71747af0c569",
-                "sha256:dbcda74c67263139358f4d188ae5faae95c30929281bc6866d00573783c422b7",
-                "sha256:ddaea91abf8b0d13443f6dac52e89051a5063c7d014710dcb4d4abb2ff811a59",
-                "sha256:dee0ce50c6a2dd9056c20db781e9c1cfd33e77d2d569f5d1d9321c641bb903d5",
-                "sha256:dee60e1de1898bde3b238f18340eec6148986da0455d8ba7848d50470a7a32fb",
-                "sha256:e2f83e18fe2f4c9e7db597e988f72712c0c3676d337d8b101f6758107c42425b",
-                "sha256:e3fb1677c720409d5f671e39bac6c9e0e422584e5f518bfd50aa4cbbea02433f",
-                "sha256:ee2b1b1769f6707a8a445162ea16dddf74285c3964f605877a20e38545c3c462",
-                "sha256:ee6acae74a2b91865910eef5e7de37dc6895ad96fa23603d1d27ea69df545015",
-                "sha256:ef3f72c9666bba2bab70d2a8b79f2c6d2c1a42a7f7e2b0ec83bb2f9e383950af"
-            ],
-            "markers": "python_version >= '2.7' and python_version not in '3.0, 3.1, 3.2, 3.3, 3.4'",
-            "version": "==1.14.1"
-        },
-        "zipp": {
-            "hashes": [
-                "sha256:71c644c5369f4a6e07636f0aa966270449561fcea2e3d6747b8d23efaa9d7832",
-                "sha256:9fe5ea21568a0a70e50f273397638d39b03353731e6cbbb3fd8502a33fec40bc"
-            ],
-            "markers": "python_version >= '3.6'",
-            "version": "==3.6.0"
->>>>>>> 02b7bfc1
         }
     }
 }